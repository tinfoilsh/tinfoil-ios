// !$*UTF8*$!
{
	archiveVersion = 1;
	classes = {
	};
	objectVersion = 77;
	objects = {

/* Begin PBXBuildFile section */
		99095BBB2DC2BC1E009C8F44 /* Clerk in Frameworks */ = {isa = PBXBuildFile; productRef = 99095BBA2DC2BC1E009C8F44 /* Clerk */; };
		9926F7B32DBD497A002E4B00 /* MarkdownUI in Frameworks */ = {isa = PBXBuildFile; productRef = 9926F7B22DBD497A002E4B00 /* MarkdownUI */; };
<<<<<<< HEAD
		993428632E21073100A5B575 /* TinfoilAI in Frameworks */ = {isa = PBXBuildFile; productRef = 993428622E21073100A5B575 /* TinfoilAI */; };
=======
		998300C72E2C0B9600B5EFA8 /* TinfoilAI in Frameworks */ = {isa = PBXBuildFile; productRef = 998300C62E2C0B9600B5EFA8 /* TinfoilAI */; };
>>>>>>> f27b8dcf
		999769632E295C1A00A570DC /* RevenueCat in Frameworks */ = {isa = PBXBuildFile; productRef = 999769622E295C1A00A570DC /* RevenueCat */; };
		999769652E295C1A00A570DC /* RevenueCatUI in Frameworks */ = {isa = PBXBuildFile; productRef = 999769642E295C1A00A570DC /* RevenueCatUI */; };
		99976A572E2ACE1800A570DC /* TinfoilChatStoreKitConfiguration.storekit in Resources */ = {isa = PBXBuildFile; fileRef = 99976A562E2ACE1800A570DC /* TinfoilChatStoreKitConfiguration.storekit */; };
		D4FD450D5DF249E2A37CA9CD /* Sentry in Frameworks */ = {isa = PBXBuildFile; productRef = 6E93C3925EE14CD689429CE8 /* Sentry */; };
/* End PBXBuildFile section */

/* Begin PBXFileReference section */
		9909E5BE2DBD460C0040357B /* TinfoilChat.app */ = {isa = PBXFileReference; explicitFileType = wrapper.application; includeInIndex = 0; path = TinfoilChat.app; sourceTree = BUILT_PRODUCTS_DIR; };
		99976A562E2ACE1800A570DC /* TinfoilChatStoreKitConfiguration.storekit */ = {isa = PBXFileReference; lastKnownFileType = text; path = TinfoilChatStoreKitConfiguration.storekit; sourceTree = "<group>"; };
/* End PBXFileReference section */

/* Begin PBXFileSystemSynchronizedBuildFileExceptionSet section */
		99095C952DC3403B009C8F44 /* Exceptions for "TinfoilChat" folder in "TinfoilChat" target */ = {
			isa = PBXFileSystemSynchronizedBuildFileExceptionSet;
			membershipExceptions = (
				Info.plist,
			);
			target = 9909E5BD2DBD460C0040357B /* TinfoilChat */;
		};
/* End PBXFileSystemSynchronizedBuildFileExceptionSet section */

/* Begin PBXFileSystemSynchronizedRootGroup section */
		9909E5C02DBD460C0040357B /* TinfoilChat */ = {
			isa = PBXFileSystemSynchronizedRootGroup;
			exceptions = (
				99095C952DC3403B009C8F44 /* Exceptions for "TinfoilChat" folder in "TinfoilChat" target */,
			);
			path = TinfoilChat;
			sourceTree = "<group>";
		};
/* End PBXFileSystemSynchronizedRootGroup section */

/* Begin PBXFrameworksBuildPhase section */
		9909E5BB2DBD460C0040357B /* Frameworks */ = {
			isa = PBXFrameworksBuildPhase;
			buildActionMask = 2147483647;
			files = (
				998300C72E2C0B9600B5EFA8 /* TinfoilAI in Frameworks */,
				99095BBB2DC2BC1E009C8F44 /* Clerk in Frameworks */,
				999769652E295C1A00A570DC /* RevenueCatUI in Frameworks */,
				999769632E295C1A00A570DC /* RevenueCat in Frameworks */,
				9926F7B32DBD497A002E4B00 /* MarkdownUI in Frameworks */,
				D4FD450D5DF249E2A37CA9CD /* Sentry in Frameworks */,
			);
			runOnlyForDeploymentPostprocessing = 0;
		};
/* End PBXFrameworksBuildPhase section */

/* Begin PBXGroup section */
		9909E5B52DBD460C0040357B = {
			isa = PBXGroup;
			children = (
				99976A562E2ACE1800A570DC /* TinfoilChatStoreKitConfiguration.storekit */,
				9909E5C02DBD460C0040357B /* TinfoilChat */,
				993428612E21073100A5B575 /* Frameworks */,
				9909E5BF2DBD460C0040357B /* Products */,
			);
			sourceTree = "<group>";
		};
		9909E5BF2DBD460C0040357B /* Products */ = {
			isa = PBXGroup;
			children = (
				9909E5BE2DBD460C0040357B /* TinfoilChat.app */,
			);
			name = Products;
			sourceTree = "<group>";
		};
		993428612E21073100A5B575 /* Frameworks */ = {
			isa = PBXGroup;
			children = (
			);
			name = Frameworks;
			sourceTree = "<group>";
		};
/* End PBXGroup section */

/* Begin PBXNativeTarget section */
		9909E5BD2DBD460C0040357B /* TinfoilChat */ = {
			isa = PBXNativeTarget;
			buildConfigurationList = 9909E5C92DBD460E0040357B /* Build configuration list for PBXNativeTarget "TinfoilChat" */;
			buildPhases = (
				9909E5BA2DBD460C0040357B /* Sources */,
				9909E5BB2DBD460C0040357B /* Frameworks */,
				9909E5BC2DBD460C0040357B /* Resources */,
				554C569A850F47BEA789F729 /* Upload Debug Symbols to Sentry */,
			);
			buildRules = (
			);
			dependencies = (
			);
			fileSystemSynchronizedGroups = (
				9909E5C02DBD460C0040357B /* TinfoilChat */,
			);
			name = TinfoilChat;
			packageProductDependencies = (
				9926F7B22DBD497A002E4B00 /* MarkdownUI */,
				99095BBA2DC2BC1E009C8F44 /* Clerk */,
				6E93C3925EE14CD689429CE8 /* Sentry */,
<<<<<<< HEAD
				993428622E21073100A5B575 /* TinfoilAI */,
				999769622E295C1A00A570DC /* RevenueCat */,
				999769642E295C1A00A570DC /* RevenueCatUI */,
=======
				999769622E295C1A00A570DC /* RevenueCat */,
				999769642E295C1A00A570DC /* RevenueCatUI */,
				998300C62E2C0B9600B5EFA8 /* TinfoilAI */,
>>>>>>> f27b8dcf
			);
			productName = TinfoilChat;
			productReference = 9909E5BE2DBD460C0040357B /* TinfoilChat.app */;
			productType = "com.apple.product-type.application";
		};
/* End PBXNativeTarget section */

/* Begin PBXProject section */
		9909E5B62DBD460C0040357B /* Project object */ = {
			isa = PBXProject;
			attributes = {
				BuildIndependentTargetsInParallel = 1;
				LastSwiftUpdateCheck = 1630;
				LastUpgradeCheck = 1630;
				TargetAttributes = {
					9909E5BD2DBD460C0040357B = {
						CreatedOnToolsVersion = 16.3;
					};
				};
			};
			buildConfigurationList = 9909E5B92DBD460C0040357B /* Build configuration list for PBXProject "TinfoilChat" */;
			developmentRegion = en;
			hasScannedForEncodings = 0;
			knownRegions = (
				en,
				Base,
			);
			mainGroup = 9909E5B52DBD460C0040357B;
			minimizedProjectReferenceProxies = 1;
			packageReferences = (
				9926F7B12DBD497A002E4B00 /* XCRemoteSwiftPackageReference "swift-markdown-ui" */,
				99095BB92DC2BC1E009C8F44 /* XCRemoteSwiftPackageReference "clerk-ios" */,
				265076DEC67642B78D44265D /* XCRemoteSwiftPackageReference "sentry-cocoa" */,
<<<<<<< HEAD
				995767E02E20EFF100709DB1 /* XCRemoteSwiftPackageReference "tinfoil-swift" */,
				999769612E295C1A00A570DC /* XCRemoteSwiftPackageReference "purchases-ios-spm" */,
=======
				999769612E295C1A00A570DC /* XCRemoteSwiftPackageReference "purchases-ios-spm" */,
				998300C52E2C0B9600B5EFA8 /* XCRemoteSwiftPackageReference "tinfoil-swift" */,
>>>>>>> f27b8dcf
			);
			preferredProjectObjectVersion = 77;
			productRefGroup = 9909E5BF2DBD460C0040357B /* Products */;
			projectDirPath = "";
			projectRoot = "";
			targets = (
				9909E5BD2DBD460C0040357B /* TinfoilChat */,
			);
		};
/* End PBXProject section */

/* Begin PBXResourcesBuildPhase section */
		9909E5BC2DBD460C0040357B /* Resources */ = {
			isa = PBXResourcesBuildPhase;
			buildActionMask = 2147483647;
			files = (
				99976A572E2ACE1800A570DC /* TinfoilChatStoreKitConfiguration.storekit in Resources */,
			);
			runOnlyForDeploymentPostprocessing = 0;
		};
/* End PBXResourcesBuildPhase section */

/* Begin PBXShellScriptBuildPhase section */
		554C569A850F47BEA789F729 /* Upload Debug Symbols to Sentry */ = {
			isa = PBXShellScriptBuildPhase;
			buildActionMask = 2147483647;
			files = (
			);
			inputPaths = (
				"${DWARF_DSYM_FOLDER_PATH}/${DWARF_DSYM_FILE_NAME}/Contents/Resources/DWARF/${TARGET_NAME}",
			);
			name = "Upload Debug Symbols to Sentry";
			outputPaths = (
			);
			runOnlyForDeploymentPostprocessing = 0;
			shellPath = /bin/sh;
			shellScript = "# This script is responsible for uploading debug symbols and source context for Sentry.\nif which sentry-cli >/dev/null; then\nexport SENTRY_ORG=tinfoil\nexport SENTRY_PROJECT=mobile-ios\nERROR=$(sentry-cli debug-files upload --include-sources \"$DWARF_DSYM_FOLDER_PATH\" 2>&1 >/dev/null)\nif [ ! $? -eq 0 ]; then\necho \"warning: sentry-cli - $ERROR\"\nfi\nelse\necho \"warning: sentry-cli not installed, download from https://github.com/getsentry/sentry-cli/releases\"\nfi\n";
		};
/* End PBXShellScriptBuildPhase section */

/* Begin PBXSourcesBuildPhase section */
		9909E5BA2DBD460C0040357B /* Sources */ = {
			isa = PBXSourcesBuildPhase;
			buildActionMask = 2147483647;
			files = (
			);
			runOnlyForDeploymentPostprocessing = 0;
		};
/* End PBXSourcesBuildPhase section */

/* Begin XCBuildConfiguration section */
		9909E5C72DBD460E0040357B /* Debug */ = {
			isa = XCBuildConfiguration;
			buildSettings = {
				ALWAYS_SEARCH_USER_PATHS = NO;
				ASSETCATALOG_COMPILER_GENERATE_SWIFT_ASSET_SYMBOL_EXTENSIONS = YES;
				CLANG_ANALYZER_NONNULL = YES;
				CLANG_ANALYZER_NUMBER_OBJECT_CONVERSION = YES_AGGRESSIVE;
				CLANG_CXX_LANGUAGE_STANDARD = "gnu++20";
				CLANG_ENABLE_MODULES = YES;
				CLANG_ENABLE_OBJC_ARC = YES;
				CLANG_ENABLE_OBJC_WEAK = YES;
				CLANG_WARN_BLOCK_CAPTURE_AUTORELEASING = YES;
				CLANG_WARN_BOOL_CONVERSION = YES;
				CLANG_WARN_COMMA = YES;
				CLANG_WARN_CONSTANT_CONVERSION = YES;
				CLANG_WARN_DEPRECATED_OBJC_IMPLEMENTATIONS = YES;
				CLANG_WARN_DIRECT_OBJC_ISA_USAGE = YES_ERROR;
				CLANG_WARN_DOCUMENTATION_COMMENTS = YES;
				CLANG_WARN_EMPTY_BODY = YES;
				CLANG_WARN_ENUM_CONVERSION = YES;
				CLANG_WARN_INFINITE_RECURSION = YES;
				CLANG_WARN_INT_CONVERSION = YES;
				CLANG_WARN_NON_LITERAL_NULL_CONVERSION = YES;
				CLANG_WARN_OBJC_IMPLICIT_RETAIN_SELF = YES;
				CLANG_WARN_OBJC_LITERAL_CONVERSION = YES;
				CLANG_WARN_OBJC_ROOT_CLASS = YES_ERROR;
				CLANG_WARN_QUOTED_INCLUDE_IN_FRAMEWORK_HEADER = YES;
				CLANG_WARN_RANGE_LOOP_ANALYSIS = YES;
				CLANG_WARN_STRICT_PROTOTYPES = YES;
				CLANG_WARN_SUSPICIOUS_MOVE = YES;
				CLANG_WARN_UNGUARDED_AVAILABILITY = YES_AGGRESSIVE;
				CLANG_WARN_UNREACHABLE_CODE = YES;
				CLANG_WARN__DUPLICATE_METHOD_MATCH = YES;
				COPY_PHASE_STRIP = NO;
				DEBUG_INFORMATION_FORMAT = dwarf;
				ENABLE_STRICT_OBJC_MSGSEND = YES;
				ENABLE_TESTABILITY = YES;
				ENABLE_USER_SCRIPT_SANDBOXING = YES;
				GCC_C_LANGUAGE_STANDARD = gnu17;
				GCC_DYNAMIC_NO_PIC = NO;
				GCC_NO_COMMON_BLOCKS = YES;
				GCC_OPTIMIZATION_LEVEL = 0;
				GCC_PREPROCESSOR_DEFINITIONS = (
					"DEBUG=1",
					"$(inherited)",
				);
				GCC_WARN_64_TO_32_BIT_CONVERSION = YES;
				GCC_WARN_ABOUT_RETURN_TYPE = YES_ERROR;
				GCC_WARN_UNDECLARED_SELECTOR = YES;
				GCC_WARN_UNINITIALIZED_AUTOS = YES_AGGRESSIVE;
				GCC_WARN_UNUSED_FUNCTION = YES;
				GCC_WARN_UNUSED_VARIABLE = YES;
				IPHONEOS_DEPLOYMENT_TARGET = 18.4;
				LOCALIZATION_PREFERS_STRING_CATALOGS = YES;
				MTL_ENABLE_DEBUG_INFO = INCLUDE_SOURCE;
				MTL_FAST_MATH = YES;
				ONLY_ACTIVE_ARCH = YES;
				SDKROOT = iphoneos;
				SWIFT_ACTIVE_COMPILATION_CONDITIONS = "DEBUG $(inherited)";
				SWIFT_OPTIMIZATION_LEVEL = "-Onone";
			};
			name = Debug;
		};
		9909E5C82DBD460E0040357B /* Release */ = {
			isa = XCBuildConfiguration;
			buildSettings = {
				ALWAYS_SEARCH_USER_PATHS = NO;
				ASSETCATALOG_COMPILER_GENERATE_SWIFT_ASSET_SYMBOL_EXTENSIONS = YES;
				CLANG_ANALYZER_NONNULL = YES;
				CLANG_ANALYZER_NUMBER_OBJECT_CONVERSION = YES_AGGRESSIVE;
				CLANG_CXX_LANGUAGE_STANDARD = "gnu++20";
				CLANG_ENABLE_MODULES = YES;
				CLANG_ENABLE_OBJC_ARC = YES;
				CLANG_ENABLE_OBJC_WEAK = YES;
				CLANG_WARN_BLOCK_CAPTURE_AUTORELEASING = YES;
				CLANG_WARN_BOOL_CONVERSION = YES;
				CLANG_WARN_COMMA = YES;
				CLANG_WARN_CONSTANT_CONVERSION = YES;
				CLANG_WARN_DEPRECATED_OBJC_IMPLEMENTATIONS = YES;
				CLANG_WARN_DIRECT_OBJC_ISA_USAGE = YES_ERROR;
				CLANG_WARN_DOCUMENTATION_COMMENTS = YES;
				CLANG_WARN_EMPTY_BODY = YES;
				CLANG_WARN_ENUM_CONVERSION = YES;
				CLANG_WARN_INFINITE_RECURSION = YES;
				CLANG_WARN_INT_CONVERSION = YES;
				CLANG_WARN_NON_LITERAL_NULL_CONVERSION = YES;
				CLANG_WARN_OBJC_IMPLICIT_RETAIN_SELF = YES;
				CLANG_WARN_OBJC_LITERAL_CONVERSION = YES;
				CLANG_WARN_OBJC_ROOT_CLASS = YES_ERROR;
				CLANG_WARN_QUOTED_INCLUDE_IN_FRAMEWORK_HEADER = YES;
				CLANG_WARN_RANGE_LOOP_ANALYSIS = YES;
				CLANG_WARN_STRICT_PROTOTYPES = YES;
				CLANG_WARN_SUSPICIOUS_MOVE = YES;
				CLANG_WARN_UNGUARDED_AVAILABILITY = YES_AGGRESSIVE;
				CLANG_WARN_UNREACHABLE_CODE = YES;
				CLANG_WARN__DUPLICATE_METHOD_MATCH = YES;
				COPY_PHASE_STRIP = NO;
				DEBUG_INFORMATION_FORMAT = "dwarf-with-dsym";
				ENABLE_NS_ASSERTIONS = NO;
				ENABLE_STRICT_OBJC_MSGSEND = YES;
				ENABLE_USER_SCRIPT_SANDBOXING = YES;
				GCC_C_LANGUAGE_STANDARD = gnu17;
				GCC_NO_COMMON_BLOCKS = YES;
				GCC_WARN_64_TO_32_BIT_CONVERSION = YES;
				GCC_WARN_ABOUT_RETURN_TYPE = YES_ERROR;
				GCC_WARN_UNDECLARED_SELECTOR = YES;
				GCC_WARN_UNINITIALIZED_AUTOS = YES_AGGRESSIVE;
				GCC_WARN_UNUSED_FUNCTION = YES;
				GCC_WARN_UNUSED_VARIABLE = YES;
				IPHONEOS_DEPLOYMENT_TARGET = 18.4;
				LOCALIZATION_PREFERS_STRING_CATALOGS = YES;
				MTL_ENABLE_DEBUG_INFO = NO;
				MTL_FAST_MATH = YES;
				SDKROOT = iphoneos;
				SWIFT_COMPILATION_MODE = wholemodule;
				VALIDATE_PRODUCT = YES;
			};
			name = Release;
		};
		9909E5CA2DBD460E0040357B /* Debug */ = {
			isa = XCBuildConfiguration;
			buildSettings = {
				ASSETCATALOG_COMPILER_APPICON_NAME = AppIcon;
				ASSETCATALOG_COMPILER_INCLUDE_ALL_APPICON_ASSETS = NO;
				CODE_SIGN_ENTITLEMENTS = TinfoilChat/TinfoilChatDebug.entitlements;
				CODE_SIGN_IDENTITY = "Apple Development";
				CODE_SIGN_STYLE = Automatic;
				CURRENT_PROJECT_VERSION = 1;
				DEBUG_INFORMATION_FORMAT = "dwarf-with-dsym";
				DEVELOPMENT_TEAM = 8KSH668LZT;
				ENABLE_PREVIEWS = YES;
				ENABLE_USER_SCRIPT_SANDBOXING = NO;
				GENERATE_INFOPLIST_FILE = YES;
				INFOPLIST_FILE = TinfoilChat/Info.plist;
				INFOPLIST_KEY_CFBundleDisplayName = "Tinfoil Chat";
				INFOPLIST_KEY_ITSAppUsesNonExemptEncryption = NO;
				INFOPLIST_KEY_LSApplicationCategoryType = "public.app-category.productivity";
				INFOPLIST_KEY_UIApplicationSceneManifest_Generation = YES;
				INFOPLIST_KEY_UIApplicationSupportsIndirectInputEvents = YES;
				INFOPLIST_KEY_UISupportedInterfaceOrientations_iPad = "UIInterfaceOrientationPortrait UIInterfaceOrientationPortraitUpsideDown UIInterfaceOrientationLandscapeLeft UIInterfaceOrientationLandscapeRight";
				INFOPLIST_KEY_UISupportedInterfaceOrientations_iPhone = "UIInterfaceOrientationPortrait UIInterfaceOrientationLandscapeLeft UIInterfaceOrientationLandscapeRight";
				IPHONEOS_DEPLOYMENT_TARGET = 17.6;
				LD_RUNPATH_SEARCH_PATHS = (
					"$(inherited)",
					"@executable_path/Frameworks",
				);
				MARKETING_VERSION = 1.0.5;
				PRODUCT_BUNDLE_IDENTIFIER = sh.tinfoil.TinfoilChat;
				PRODUCT_NAME = "$(TARGET_NAME)";
				PROVISIONING_PROFILE_SPECIFIER = "";
				REGISTER_APP_GROUPS = YES;
				SUPPORTED_PLATFORMS = "iphoneos iphonesimulator";
				SUPPORTS_MACCATALYST = NO;
				SUPPORTS_MAC_DESIGNED_FOR_IPHONE_IPAD = NO;
				SUPPORTS_XR_DESIGNED_FOR_IPHONE_IPAD = YES;
				SWIFT_EMIT_LOC_STRINGS = YES;
				SWIFT_VERSION = 5.0;
				TARGETED_DEVICE_FAMILY = "1,2";
			};
			name = Debug;
		};
		9909E5CB2DBD460E0040357B /* Release */ = {
			isa = XCBuildConfiguration;
			buildSettings = {
				ASSETCATALOG_COMPILER_APPICON_NAME = AppIcon;
				ASSETCATALOG_COMPILER_INCLUDE_ALL_APPICON_ASSETS = NO;
				CODE_SIGN_ENTITLEMENTS = TinfoilChat/TinfoilChatRelease.entitlements;
				CODE_SIGN_IDENTITY = "Apple Development";
				CODE_SIGN_STYLE = Automatic;
				CURRENT_PROJECT_VERSION = 1;
				DEBUG_INFORMATION_FORMAT = "dwarf-with-dsym";
				DEVELOPMENT_TEAM = 8KSH668LZT;
				ENABLE_PREVIEWS = YES;
				ENABLE_USER_SCRIPT_SANDBOXING = NO;
				GENERATE_INFOPLIST_FILE = YES;
				INFOPLIST_FILE = TinfoilChat/Info.plist;
				INFOPLIST_KEY_CFBundleDisplayName = "Tinfoil Chat";
				INFOPLIST_KEY_ITSAppUsesNonExemptEncryption = NO;
				INFOPLIST_KEY_LSApplicationCategoryType = "public.app-category.productivity";
				INFOPLIST_KEY_UIApplicationSceneManifest_Generation = YES;
				INFOPLIST_KEY_UIApplicationSupportsIndirectInputEvents = YES;
				INFOPLIST_KEY_UISupportedInterfaceOrientations_iPad = "UIInterfaceOrientationPortrait UIInterfaceOrientationPortraitUpsideDown UIInterfaceOrientationLandscapeLeft UIInterfaceOrientationLandscapeRight";
				INFOPLIST_KEY_UISupportedInterfaceOrientations_iPhone = "UIInterfaceOrientationPortrait UIInterfaceOrientationLandscapeLeft UIInterfaceOrientationLandscapeRight";
				IPHONEOS_DEPLOYMENT_TARGET = 17.6;
				LD_RUNPATH_SEARCH_PATHS = (
					"$(inherited)",
					"@executable_path/Frameworks",
				);
				MARKETING_VERSION = 1.0.5;
				PRODUCT_BUNDLE_IDENTIFIER = sh.tinfoil.TinfoilChat;
				PRODUCT_NAME = "$(TARGET_NAME)";
				PROVISIONING_PROFILE_SPECIFIER = "";
				REGISTER_APP_GROUPS = YES;
				SUPPORTED_PLATFORMS = "iphoneos iphonesimulator";
				SUPPORTS_MACCATALYST = NO;
				SUPPORTS_MAC_DESIGNED_FOR_IPHONE_IPAD = NO;
				SUPPORTS_XR_DESIGNED_FOR_IPHONE_IPAD = YES;
				SWIFT_EMIT_LOC_STRINGS = YES;
				SWIFT_VERSION = 5.0;
				TARGETED_DEVICE_FAMILY = "1,2";
			};
			name = Release;
		};
/* End XCBuildConfiguration section */

/* Begin XCConfigurationList section */
		9909E5B92DBD460C0040357B /* Build configuration list for PBXProject "TinfoilChat" */ = {
			isa = XCConfigurationList;
			buildConfigurations = (
				9909E5C72DBD460E0040357B /* Debug */,
				9909E5C82DBD460E0040357B /* Release */,
			);
			defaultConfigurationIsVisible = 0;
			defaultConfigurationName = Release;
		};
		9909E5C92DBD460E0040357B /* Build configuration list for PBXNativeTarget "TinfoilChat" */ = {
			isa = XCConfigurationList;
			buildConfigurations = (
				9909E5CA2DBD460E0040357B /* Debug */,
				9909E5CB2DBD460E0040357B /* Release */,
			);
			defaultConfigurationIsVisible = 0;
			defaultConfigurationName = Release;
		};
/* End XCConfigurationList section */

/* Begin XCRemoteSwiftPackageReference section */
		265076DEC67642B78D44265D /* XCRemoteSwiftPackageReference "sentry-cocoa" */ = {
			isa = XCRemoteSwiftPackageReference;
			repositoryURL = "https://github.com/getsentry/sentry-cocoa/";
			requirement = {
				kind = upToNextMajorVersion;
				minimumVersion = 8.0.0;
			};
		};
		99095BB92DC2BC1E009C8F44 /* XCRemoteSwiftPackageReference "clerk-ios" */ = {
			isa = XCRemoteSwiftPackageReference;
			repositoryURL = "https://github.com/clerk/clerk-ios";
			requirement = {
				kind = upToNextMajorVersion;
				minimumVersion = 0.1.0;
			};
		};
		9926F7B12DBD497A002E4B00 /* XCRemoteSwiftPackageReference "swift-markdown-ui" */ = {
			isa = XCRemoteSwiftPackageReference;
			repositoryURL = "https://github.com/gonzalezreal/swift-markdown-ui";
			requirement = {
				kind = upToNextMajorVersion;
				minimumVersion = 2.4.1;
			};
		};
		998300C52E2C0B9600B5EFA8 /* XCRemoteSwiftPackageReference "tinfoil-swift" */ = {
			isa = XCRemoteSwiftPackageReference;
			repositoryURL = "https://github.com/tinfoilsh/tinfoil-swift";
			requirement = {
				branch = main;
				kind = branch;
			};
		};
		999769612E295C1A00A570DC /* XCRemoteSwiftPackageReference "purchases-ios-spm" */ = {
			isa = XCRemoteSwiftPackageReference;
			repositoryURL = "https://github.com/RevenueCat/purchases-ios-spm.git";
			requirement = {
				kind = upToNextMajorVersion;
				minimumVersion = 5.33.0;
			};
		};
/* End XCRemoteSwiftPackageReference section */

/* Begin XCSwiftPackageProductDependency section */
		6E93C3925EE14CD689429CE8 /* Sentry */ = {
			isa = XCSwiftPackageProductDependency;
			package = 265076DEC67642B78D44265D /* XCRemoteSwiftPackageReference "sentry-cocoa" */;
			productName = Sentry;
		};
		99095BBA2DC2BC1E009C8F44 /* Clerk */ = {
			isa = XCSwiftPackageProductDependency;
			package = 99095BB92DC2BC1E009C8F44 /* XCRemoteSwiftPackageReference "clerk-ios" */;
			productName = Clerk;
		};
		9926F7B22DBD497A002E4B00 /* MarkdownUI */ = {
			isa = XCSwiftPackageProductDependency;
			package = 9926F7B12DBD497A002E4B00 /* XCRemoteSwiftPackageReference "swift-markdown-ui" */;
			productName = MarkdownUI;
		};
		998300C62E2C0B9600B5EFA8 /* TinfoilAI */ = {
			isa = XCSwiftPackageProductDependency;
			package = 998300C52E2C0B9600B5EFA8 /* XCRemoteSwiftPackageReference "tinfoil-swift" */;
			productName = TinfoilAI;
		};
		999769622E295C1A00A570DC /* RevenueCat */ = {
			isa = XCSwiftPackageProductDependency;
			package = 999769612E295C1A00A570DC /* XCRemoteSwiftPackageReference "purchases-ios-spm" */;
			productName = RevenueCat;
		};
		999769642E295C1A00A570DC /* RevenueCatUI */ = {
			isa = XCSwiftPackageProductDependency;
			package = 999769612E295C1A00A570DC /* XCRemoteSwiftPackageReference "purchases-ios-spm" */;
			productName = RevenueCatUI;
		};
/* End XCSwiftPackageProductDependency section */
	};
	rootObject = 9909E5B62DBD460C0040357B /* Project object */;
}<|MERGE_RESOLUTION|>--- conflicted
+++ resolved
@@ -9,11 +9,7 @@
 /* Begin PBXBuildFile section */
 		99095BBB2DC2BC1E009C8F44 /* Clerk in Frameworks */ = {isa = PBXBuildFile; productRef = 99095BBA2DC2BC1E009C8F44 /* Clerk */; };
 		9926F7B32DBD497A002E4B00 /* MarkdownUI in Frameworks */ = {isa = PBXBuildFile; productRef = 9926F7B22DBD497A002E4B00 /* MarkdownUI */; };
-<<<<<<< HEAD
-		993428632E21073100A5B575 /* TinfoilAI in Frameworks */ = {isa = PBXBuildFile; productRef = 993428622E21073100A5B575 /* TinfoilAI */; };
-=======
 		998300C72E2C0B9600B5EFA8 /* TinfoilAI in Frameworks */ = {isa = PBXBuildFile; productRef = 998300C62E2C0B9600B5EFA8 /* TinfoilAI */; };
->>>>>>> f27b8dcf
 		999769632E295C1A00A570DC /* RevenueCat in Frameworks */ = {isa = PBXBuildFile; productRef = 999769622E295C1A00A570DC /* RevenueCat */; };
 		999769652E295C1A00A570DC /* RevenueCatUI in Frameworks */ = {isa = PBXBuildFile; productRef = 999769642E295C1A00A570DC /* RevenueCatUI */; };
 		99976A572E2ACE1800A570DC /* TinfoilChatStoreKitConfiguration.storekit in Resources */ = {isa = PBXBuildFile; fileRef = 99976A562E2ACE1800A570DC /* TinfoilChatStoreKitConfiguration.storekit */; };
@@ -112,15 +108,9 @@
 				9926F7B22DBD497A002E4B00 /* MarkdownUI */,
 				99095BBA2DC2BC1E009C8F44 /* Clerk */,
 				6E93C3925EE14CD689429CE8 /* Sentry */,
-<<<<<<< HEAD
-				993428622E21073100A5B575 /* TinfoilAI */,
-				999769622E295C1A00A570DC /* RevenueCat */,
-				999769642E295C1A00A570DC /* RevenueCatUI */,
-=======
 				999769622E295C1A00A570DC /* RevenueCat */,
 				999769642E295C1A00A570DC /* RevenueCatUI */,
 				998300C62E2C0B9600B5EFA8 /* TinfoilAI */,
->>>>>>> f27b8dcf
 			);
 			productName = TinfoilChat;
 			productReference = 9909E5BE2DBD460C0040357B /* TinfoilChat.app */;
@@ -154,13 +144,8 @@
 				9926F7B12DBD497A002E4B00 /* XCRemoteSwiftPackageReference "swift-markdown-ui" */,
 				99095BB92DC2BC1E009C8F44 /* XCRemoteSwiftPackageReference "clerk-ios" */,
 				265076DEC67642B78D44265D /* XCRemoteSwiftPackageReference "sentry-cocoa" */,
-<<<<<<< HEAD
-				995767E02E20EFF100709DB1 /* XCRemoteSwiftPackageReference "tinfoil-swift" */,
-				999769612E295C1A00A570DC /* XCRemoteSwiftPackageReference "purchases-ios-spm" */,
-=======
 				999769612E295C1A00A570DC /* XCRemoteSwiftPackageReference "purchases-ios-spm" */,
 				998300C52E2C0B9600B5EFA8 /* XCRemoteSwiftPackageReference "tinfoil-swift" */,
->>>>>>> f27b8dcf
 			);
 			preferredProjectObjectVersion = 77;
 			productRefGroup = 9909E5BF2DBD460C0040357B /* Products */;
@@ -346,7 +331,7 @@
 				ENABLE_USER_SCRIPT_SANDBOXING = NO;
 				GENERATE_INFOPLIST_FILE = YES;
 				INFOPLIST_FILE = TinfoilChat/Info.plist;
-				INFOPLIST_KEY_CFBundleDisplayName = "Tinfoil Chat";
+				INFOPLIST_KEY_CFBundleDisplayName = Tinfoil;
 				INFOPLIST_KEY_ITSAppUsesNonExemptEncryption = NO;
 				INFOPLIST_KEY_LSApplicationCategoryType = "public.app-category.productivity";
 				INFOPLIST_KEY_UIApplicationSceneManifest_Generation = YES;
@@ -388,7 +373,7 @@
 				ENABLE_USER_SCRIPT_SANDBOXING = NO;
 				GENERATE_INFOPLIST_FILE = YES;
 				INFOPLIST_FILE = TinfoilChat/Info.plist;
-				INFOPLIST_KEY_CFBundleDisplayName = "Tinfoil Chat";
+				INFOPLIST_KEY_CFBundleDisplayName = Tinfoil;
 				INFOPLIST_KEY_ITSAppUsesNonExemptEncryption = NO;
 				INFOPLIST_KEY_LSApplicationCategoryType = "public.app-category.productivity";
 				INFOPLIST_KEY_UIApplicationSceneManifest_Generation = YES;
